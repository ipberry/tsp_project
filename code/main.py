"""
CSE 6140 Fall 2024
TSP Project: Felicity Nielson, Isabel Berry, Austin Chemelli, Prasad Shetye

Solves the Traveling Salesman Problem using three different algorithm options: Exact (Brute-Force), Approximate (Deterministic 2-Approximation Algorithm), or Local Search (a stochastic algorithm)
"""
import math
import time
import argparse
import pandas as pd
<<<<<<< HEAD
import math
import random
import numpy
import time
=======
import itertools
>>>>>>> 0990cf74

def get_arguments():
    """
    this function will create and parse the command line arguments 
    Instance, algorithm, and time are required, but seed is optional and defaulted to None since it is only used in LS
    Options for algorithm can be brutre force, local search, or approximate

    Parameters
    ----------
    None

    Returns
    -------
    parse.parse_args
        inputted arguments parsed and accessible by saying args.inst etc
    """

    parser = argparse.ArgumentParser()
    parser.add_argument("-inst", type = str, required=True, help = 'filename of the dataset')
    parser.add_argument("-alg", type = str, choices = ['BF', 'LS', 'Approx'], required =True, help = 'search method (BF, Approx, LS)')
    parser.add_argument("-time", type = int, required = True, help = 'cutoff time in seconds')
    parser.add_argument("-seed", default = None, type = int, help = 'random seed for LS alg')
    return parser.parse_args()

def read_inputfile(filename):
    """
    this function will read the input file and create a list of the nodes and coordinates in the input file

    Parameters
    ----------
    filename: str
        filename of the input instance (without the extension)

    Returns
    -------
    cities: list
        Dimension num_nodes x num_coords+1, a list of a list for each node where the first entry is the node number and the rest of the entrys are the coordinates
    """
    
    with open(filename) as inp_file:
        inp_lines = inp_file.readlines()
    start = False
    cities = []
    for num, line in enumerate(inp_lines):
        if 'EOF' in line:
            break
        if start:
            cities.append(line.split())
        if 'NODE_COORD' in line:
            start = True
    return cities

def write_output(instance, method, cutoff, quality, tour_ordered_list, seed = None):
    """
    writes the output file for a given set of parameters with a tour and cost already computed

    Parameters
    ----------
    instance: str
        filename of the input instance (without the extension)
    method: str
        BF, LS, or Approx for the type of algorithm used to find the tour
    cutoff: int
        cutoff time for the algorithm
    quality: float
        quality of the tour found
    tour_ordered_list: list
        ordered list of the tour found

    Returns
    -------
    None
    """
    file_name = f'{instance}_{method}_{cutoff}'
    if seed is not None:
        file_name = file_name + '_seed'
    file_name = file_name + '.sol'

    with open(file_name, 'w') as output:
        output.write(f'{quality}\n')
        for num, city in enumerate(tour_ordered_list):
            if num ==0:
                output.write(f'{city}')
            else:
                output.write(f', {city}')


def brute_force(cutoff, city_coords):
    """
    Solve the TSP using brute force with a time cutoff.

    Parameters
    ----------
    cutoff: int
        Time cutoff in seconds.
    city_coords: list
        List of city coordinates.

    Returns
    -------
    tuple
        (best_distance, best_tour) where best_distance is the shortest distance found,
        and best_tour is the corresponding tour as an ordered list of city indices.
    """
    base = time.time()
    ret = [math.inf, None]

    def helper(current, remaining):
        if time.time() < cutoff + base:
            if not remaining:
                distance = 0
                for i in range(len(current)):
                    curr1, curr2 = current[i], current[(i+1) % len(current)]
                    distance += math.sqrt((float(curr1[1]) - float(curr2[1])) **2 + (float(curr1[2]) - float(curr2[2]))**2)
                if distance < ret[0]:
                    ret[0] = distance
                    ret[1] = [city[0] for city in current]
                return
            else:
                for ind, city in enumerate(remaining):
                    current.append(city)
                    helper(current, remaining[:ind] + remaining[ind+1:])
                    current.pop()
        else:
            return

    helper([], city_coords)

    return tuple(ret)

def approximate_mst(cutoff, city_coords):
    return 

def local_search(cutoff, city_coords, seed):
<<<<<<< HEAD
    """
    Solves the Traveling Salesman Problem for a given list of city coordinates through a simulated annealing algorithm 
    
    Parameters
    ----------
    cutoff: int
        cutoff time for algorithm to exit after
    city_coords: list 
        list of lists of city coordinates and city numbers

    Returns
    -------
    quality: float
        quality of the solution that was found
    tour_ordered_list: list
        list of the order to visit the nodes for the found solution to TSP
    """

    kT = 0.0005
    coolingFraction = 0.90 
    steps_to_lower = 10
    iters = 0
    old_S = list(range(len(city_coords)))
    distances = create_distance_matrix(city_coords)
    best_S = old_S
    best_cost = cost(distances, best_S)

    start = time.time()
    while(float((time.time()-start)) < cutoff):
        index1, index2 = random.sample(range(len(old_S)), 2)
        new_S = old_S
        new_S[index1], new_S[index2] = old_S[index2], old_S[index1]
        
        cost_new_S = cost(distances, new_S)
        cost_old_S = cost(distances, old_S)

        if cost_new_S <= cost_old_S:
            old_S = new_S
        else:
            deltaE = cost_new_S - cost_old_S
            #generate random number
            random_float = random.random()
            if random_float < np.exp(-deltaE/(kT)):
                old_S = new_S
        if cost_old_S < best_cost:
            best_cost = cost_old_S
            best_S = old_S
        if iters%steps_to_lower == 1:
            kT = kT * coolingFraction
        iters+=1
    return best_cost, best_S 

def calculate_distance(city1, city2):
    """
    Calculates distance between two cities
    
    Parameters
    ----------
    city1: list
        list of city 1 with first element as city number, second element as X coord, and third element as Y coord
    city2: list
        list of city 2 with first element as city number, second element as X coord, and third element as Y coord

    Returns
    -------
    distance: float
        distance between the two provided cities
    """
    x1, y1 = float(city1[1]), float(city1[2])  # Extracting X, Y coordinates of node1
    x2, y2 = float(city2[1]), float(city2[2])  # Extracting X, Y coordinates of node2
    return math.sqrt((x2 - x1)**2 + (y2 - y1)**2)

def create_distance_matrix(city_coords):
    """
    creates a distance matrix containing the distances between all citiies provided in the city_coords list

    Parameters
    ----------
    city_coords: list
        list of all cities where each city contains a list of the index, x coord, and y coord

    Returns
    -------
    distance_matrix: list of lists
        distance matrix between all cities
    """
    num_cities = len(city_coords)
    distance_matrix = [[0] * num_cities for city in range(num_cities)]  # Initialize a num_nodes x num_nodes matrix

    for i in range(num_cities):
        for j in range(i, num_cities):  # Only compute upper triangle (distance matrix is symmetric)
            dist = calculate_distance(city_coords[i], city_coords[j])
            distance_matrix[i][j] = dist
            distance_matrix[j][i] = dist  # Since distance is symmetric (dist(i,j) == dist(j,i))

    return distance_matrix

def cost(distance_matrix, tour_ordered_list):
    """
    Computes the cost of a possible tour route between cities

    Parameters
    ----------
    tour_ordered_list: list
        a list specifying the order to visit the cities in on the tour
    distance_matrix: list of lists
        distance matrix between all cities

    Returns
    -------
    total_distance: float
        cost of the tour route
    """
    total_distance = 0
    num_cities = len(tour_ordered_list)

    for i in range(num_cities):
        # Get the current node and the next node in the tour
        current_city_index = tour_ordered_list[i] - 1  # Nodes are 1-indexed, so adjust to 0-indexed
        next_city_index = tour_ordered_list[(i + 1) % num_cities] - 1  # Use modulo to loop back to the start

        # Calculate distance between current node and next node
        total_distance += distance_matrix[current_city_index][next_city_index] 

    return total_distance

=======
    return
>>>>>>> 0990cf74

def main():
    """
    Solves the Traveling Salesman Problem using three different algorithm options: Exact (Brute-Force), Approximate (Deterministic 2-Approximation Algorithm), or Local Search (a stochastic algorithm)
    
    Parameters
    ----------
    None

    Returns
    -------
    None
    """

    args = get_arguments()
    city_coords = read_inputfile(f'{args.inst}.tsp')
    if args.alg == 'BF':
        quality, tour_ordered_list = brute_force(args.time, city_coords)
    elif args.alg == 'LS':
        quality, tour_ordered_list = local_search(args.time, city_coords, args.seed)
    else:
        quality, tour_ordered_list = approximate_mst(args.time, city_coords)
    write_output(args.inst, args.alg, args.time, quality, tour_ordered_list, args.seed)

if __name__ == "__main__":
    main()<|MERGE_RESOLUTION|>--- conflicted
+++ resolved
@@ -8,14 +8,9 @@
 import time
 import argparse
 import pandas as pd
-<<<<<<< HEAD
-import math
 import random
-import numpy
-import time
-=======
+import numpy as np
 import itertools
->>>>>>> 0990cf74
 
 def get_arguments():
     """
@@ -150,7 +145,6 @@
     return 
 
 def local_search(cutoff, city_coords, seed):
-<<<<<<< HEAD
     """
     Solves the Traveling Salesman Problem for a given list of city coordinates through a simulated annealing algorithm 
     
@@ -277,9 +271,6 @@
 
     return total_distance
 
-=======
-    return
->>>>>>> 0990cf74
 
 def main():
     """
